--- conflicted
+++ resolved
@@ -8,11 +8,9 @@
 # Welcome to the Monaco docs
 
 <p>
-<<<<<<< HEAD
+
 Monaco is a configuration as code tool that allows you to create, update and version your observability and security configurations in Dynatrace efficiently and at scale. Initially the focus was on "monitoring as code" hence the name Monaco.
-=======
-Monaco is a "configuration as code" tool that allows you to create, update and version your observaiblity and security configurations in Dynatrace efficiently and at scale.
->>>>>>> dbc4a7cc
+
 </p>
 
 
