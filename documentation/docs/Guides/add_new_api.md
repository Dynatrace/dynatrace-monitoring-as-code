--- conflicted
+++ resolved
@@ -45,14 +45,9 @@
 }
 ```
 
-​
-<<<<<<< HEAD
-If your API fulfills these 3 criteria, perform the steps in the following section to add it to Monaco.
 
-=======
 If your API fulfills these three criteria, perform the steps in the following section to add it to Monaco.
->>>>>>> ef36deff
-​
+
 ## Recognize if an API is of legacy format
 
 In addition to *easy-to-add* APIs, there are such APIs that comply to a *legacy* format:
@@ -84,16 +79,10 @@
 
 | Placeholder     | Description | 
 | ----------- | ----------- | 
-<<<<<<< HEAD
-| <nobr>`<my-api-folder-name>`</nobr> | The name of the API, also used for the folder name for the configurations. Please take a look at the existing API names to get a feeling for the naming conventions and choose one accordingly.|
-| <nobr>`<path-to-my-api>`</nobr> | This path points to your API. Monaco prefixes it with the environment URL to access the configs of your API. |
-| <nobr>`<is-legacy-api>`</nobr> | Boolean value specifying if an API is of legacy format (optional, default: *false*). |
-| <nobr>`<property-name>`</nobr> | This names the json property used in the `GET ALL` REST call to return the list of configs. E.g. it would be `extensions`, if the response of your API's `GET ALL` REST call looks like the snippet below|
-=======
 | <nobr>`<my-api-folder-name>`</nobr> | The name of the API, also used for the folder name for the configurations. Study the existing API names to get a feeling for the naming conventions and choose one accordingly.|
 | <nobr>`<path-to-my-api>`</nobr> | Path for your API. Monaco prefixes it with the environment URL to access the configs of your API. |
+| <nobr>`<is-legacy-api>`</nobr> | Boolean value specifying if an API is of legacy format (optional, default: *false*). |
 | <nobr>`<property-name>`</nobr> | Name of the json property used in the `GET ALL` REST call to return the list of configs. E.g. it would be `extensions`, if the response of your PI's `GET ALL` REST call looks like the snippet below|
->>>>>>> ef36deff
 ​
   
 ```json
