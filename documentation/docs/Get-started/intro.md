--- conflicted
+++ resolved
@@ -3,11 +3,7 @@
 title: What is Monaco?
 ---
 
-<<<<<<< HEAD
-Monaco is a CLI tool that automates the deployment of Dynatrace Observability and Security Configuration to one or multiple Dynatrace environments.
-=======
 Monaco is a CLI tool that automates the deployment of Dynatrace Observability and Security Configuration to one or multiple Dynatrace environments. It initially started as "Monitoring as Code" - hence the naming Monaco.
->>>>>>> dbc4a7cc
 
 ## Why Monaco?
 
@@ -19,13 +15,8 @@
 
 ## How does it work? 
 
-<<<<<<< HEAD
-Developers define observability and security configuration files and check it into version control alongside the application’s source code.
-The code gets built and deployed with the next commit or pull request, automatically creating observability and security dashboards and alerting notifications.
-=======
 Developers define a observability and security configuration file and check it into version control alongside the application’s source code.
 The code gets built and deployed with the next commit or pull request, automatically creating observability dashboards and alerting notifications.
->>>>>>> dbc4a7cc
 
 <img
   src={require('./monaco-pipeline.jpg').default}
