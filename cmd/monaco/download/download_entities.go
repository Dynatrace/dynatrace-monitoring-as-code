// @license
// Copyright 2021 Dynatrace LLC
// Licensed under the Apache License, Version 2.0 (the "License");
// you may not use this file except in compliance with the License.
// You may obtain a copy of the License at
//
// http://www.apache.org/licenses/LICENSE-2.0
//
// Unless required by applicable law or agreed to in writing, software
// distributed under the License is distributed on an "AS IS" BASIS,
// WITHOUT WARRANTIES OR CONDITIONS OF ANY KIND, either express or implied.
// See the License for the specific language governing permissions and
// limitations under the License.

package download

import (
	"fmt"
	"os"
	"strings"

	"github.com/dynatrace/dynatrace-configuration-as-code/internal/environment"
	"github.com/dynatrace/dynatrace-configuration-as-code/internal/log"
	"github.com/dynatrace/dynatrace-configuration-as-code/pkg/manifest"

	"github.com/dynatrace/dynatrace-configuration-as-code/pkg/client"
	"github.com/dynatrace/dynatrace-configuration-as-code/pkg/download/entities"
	project "github.com/dynatrace/dynatrace-configuration-as-code/pkg/project/v2"
<<<<<<< HEAD
	"github.com/dynatrace/dynatrace-configuration-as-code/pkg/rest"
	"github.com/dynatrace/dynatrace-configuration-as-code/pkg/util/log"
=======
>>>>>>> 1c8146b6
	"github.com/spf13/afero"
)

type entitiesDownloadCommandOptions struct {
	downloadCommandOptionsShared
	specificEntitiesTypes []string
}

type entitiesManifestDownloadOptions struct {
	manifestFile            string
	specificEnvironmentName string
	entitiesDownloadCommandOptions
}

type entitiesDirectDownloadOptions struct {
	environmentUrl, envVarName string
	entitiesDownloadCommandOptions
}

type downloadEntitiesOptions struct {
	downloadOptionsShared
	specificEntitiesTypes []string
}

func (d DefaultCommand) DownloadEntitiesBasedOnManifest(fs afero.Fs, cmdOptions entitiesManifestDownloadOptions) error {

	m, errs := manifest.LoadManifest(&manifest.ManifestLoaderContext{
		Fs:           fs,
		ManifestPath: cmdOptions.manifestFile,
	})
	if len(errs) > 0 {
		err := PrintAndFormatErrors(errs, "failed to load manifest '%q'", cmdOptions.manifestFile)
		return err
	}

	env, found := m.Environments[cmdOptions.specificEnvironmentName]
	if !found {
		return fmt.Errorf("environment %q was not available in manifest %q", cmdOptions.specificEnvironmentName, cmdOptions.manifestFile)
	}

	if !cmdOptions.forceOverwrite {
		cmdOptions.projectName = fmt.Sprintf("%s_%s", cmdOptions.projectName, cmdOptions.specificEnvironmentName)
	}

<<<<<<< HEAD
	concurrentDownloadLimit := rest.ConcurrentRequestLimitFromEnv(true)

	options := downloadEntitiesOptions{
		downloadOptionsShared: downloadOptionsShared{
			environmentUrl:          envUrl,
			token:                   token,
			tokenEnvVarName:         tokenEnvVar,
			outputFolder:            cmdOptions.outputFolder,
			projectName:             cmdOptions.projectName,
			forceOverwriteManifest:  cmdOptions.forceOverwrite,
			clientProvider:          client.NewDynatraceClient,
			concurrentDownloadLimit: concurrentDownloadLimit,
		},
		specificEntitiesTypes: cmdOptions.specificEntitiesTypes,
=======
	concurrentDownloadLimit := environment.GetEnvValueIntLog(environment.ConcurrentRequestsEnvKey)

	options := downloadOptionsShared{
		environmentUrl:          env.URL.Value,
		token:                   env.Auth.Token.Value,
		tokenEnvVarName:         env.Auth.Token.Name,
		outputFolder:            cmdOptions.outputFolder,
		projectName:             cmdOptions.projectName,
		forceOverwriteManifest:  cmdOptions.forceOverwrite,
		clientProvider:          client.NewDynatraceClient,
		concurrentDownloadLimit: concurrentDownloadLimit,
>>>>>>> 1c8146b6
	}
	return doDownloadEntities(fs, options)
}

func (d DefaultCommand) DownloadEntities(fs afero.Fs, cmdOptions entitiesDirectDownloadOptions) error {
	token := os.Getenv(cmdOptions.envVarName)
<<<<<<< HEAD
	concurrentDownloadLimit := rest.ConcurrentRequestLimitFromEnv(true)
=======
	concurrentDownloadLimit := environment.GetEnvValueIntLog(environment.ConcurrentRequestsEnvKey)
>>>>>>> 1c8146b6
	errors := validateParameters(cmdOptions.envVarName, cmdOptions.environmentUrl, cmdOptions.projectName, token)

	if len(errors) > 0 {
		return PrintAndFormatErrors(errors, "not all necessary information is present to start downloading configurations")
	}

	options := downloadEntitiesOptions{
		downloadOptionsShared: downloadOptionsShared{
			environmentUrl:          cmdOptions.environmentUrl,
			token:                   token,
			tokenEnvVarName:         cmdOptions.envVarName,
			outputFolder:            cmdOptions.outputFolder,
			projectName:             cmdOptions.projectName,
			forceOverwriteManifest:  cmdOptions.forceOverwrite,
			clientProvider:          client.NewDynatraceClient,
			concurrentDownloadLimit: concurrentDownloadLimit,
		},
		specificEntitiesTypes: cmdOptions.specificEntitiesTypes,
	}
	return doDownloadEntities(fs, options)
}

func doDownloadEntities(fs afero.Fs, opts downloadEntitiesOptions) error {
	err := preDownloadValidations(fs, opts.downloadOptionsShared)
	if err != nil {
		return err
	}

	log.Info("Downloading from environment '%v' into project '%v'", opts.environmentUrl, opts.projectName)

	downloadedConfigs, err := downloadEntities(opts)

	if err != nil {
		return err
	}

<<<<<<< HEAD
	return writeConfigs(downloadedConfigs, opts.downloadOptionsShared, err, fs)
=======
	return writeConfigs(downloadedConfigs, opts, fs)
>>>>>>> 1c8146b6
}

func downloadEntities(opts downloadEntitiesOptions) (project.ConfigsPerType, error) {

	c, err := opts.downloadOptionsShared.getDynatraceClient()
	if err != nil {
		return nil, fmt.Errorf("failed to create Dynatrace client: %w", err)
	}

	c = client.LimitClientParallelRequests(c, opts.downloadOptionsShared.concurrentDownloadLimit)

	var entitiesObjects project.ConfigsPerType

	// download specific entity types only
	if len(opts.specificEntitiesTypes) > 0 {
		log.Debug("Entity Types to download: \n - %v", strings.Join(opts.specificEntitiesTypes, "\n - "))
		entitiesObjects = entities.Download(c, opts.specificEntitiesTypes, opts.projectName)
	} else {
		entitiesObjects = entities.DownloadAll(c, opts.downloadOptionsShared.projectName)
	}

	if numEntities := sumConfigs(entitiesObjects); numEntities > 0 {
		log.Info("Downloaded %d entities types.", numEntities)
	} else {
		log.Info("No entities were found. No files will be created.")
		return nil, nil
	}

	return entitiesObjects, nil
}<|MERGE_RESOLUTION|>--- conflicted
+++ resolved
@@ -26,11 +26,6 @@
 	"github.com/dynatrace/dynatrace-configuration-as-code/pkg/client"
 	"github.com/dynatrace/dynatrace-configuration-as-code/pkg/download/entities"
 	project "github.com/dynatrace/dynatrace-configuration-as-code/pkg/project/v2"
-<<<<<<< HEAD
-	"github.com/dynatrace/dynatrace-configuration-as-code/pkg/rest"
-	"github.com/dynatrace/dynatrace-configuration-as-code/pkg/util/log"
-=======
->>>>>>> 1c8146b6
 	"github.com/spf13/afero"
 )
 
@@ -75,14 +70,13 @@
 		cmdOptions.projectName = fmt.Sprintf("%s_%s", cmdOptions.projectName, cmdOptions.specificEnvironmentName)
 	}
 
-<<<<<<< HEAD
-	concurrentDownloadLimit := rest.ConcurrentRequestLimitFromEnv(true)
+	concurrentDownloadLimit := environment.GetEnvValueIntLog(environment.ConcurrentRequestsEnvKey)
 
 	options := downloadEntitiesOptions{
 		downloadOptionsShared: downloadOptionsShared{
-			environmentUrl:          envUrl,
-			token:                   token,
-			tokenEnvVarName:         tokenEnvVar,
+			environmentUrl:          env.URL.Value,
+			token:                   env.Auth.Token.Value,
+			tokenEnvVarName:         env.Auth.Token.Name,
 			outputFolder:            cmdOptions.outputFolder,
 			projectName:             cmdOptions.projectName,
 			forceOverwriteManifest:  cmdOptions.forceOverwrite,
@@ -90,30 +84,13 @@
 			concurrentDownloadLimit: concurrentDownloadLimit,
 		},
 		specificEntitiesTypes: cmdOptions.specificEntitiesTypes,
-=======
-	concurrentDownloadLimit := environment.GetEnvValueIntLog(environment.ConcurrentRequestsEnvKey)
-
-	options := downloadOptionsShared{
-		environmentUrl:          env.URL.Value,
-		token:                   env.Auth.Token.Value,
-		tokenEnvVarName:         env.Auth.Token.Name,
-		outputFolder:            cmdOptions.outputFolder,
-		projectName:             cmdOptions.projectName,
-		forceOverwriteManifest:  cmdOptions.forceOverwrite,
-		clientProvider:          client.NewDynatraceClient,
-		concurrentDownloadLimit: concurrentDownloadLimit,
->>>>>>> 1c8146b6
 	}
 	return doDownloadEntities(fs, options)
 }
 
 func (d DefaultCommand) DownloadEntities(fs afero.Fs, cmdOptions entitiesDirectDownloadOptions) error {
 	token := os.Getenv(cmdOptions.envVarName)
-<<<<<<< HEAD
-	concurrentDownloadLimit := rest.ConcurrentRequestLimitFromEnv(true)
-=======
 	concurrentDownloadLimit := environment.GetEnvValueIntLog(environment.ConcurrentRequestsEnvKey)
->>>>>>> 1c8146b6
 	errors := validateParameters(cmdOptions.envVarName, cmdOptions.environmentUrl, cmdOptions.projectName, token)
 
 	if len(errors) > 0 {
@@ -150,11 +127,7 @@
 		return err
 	}
 
-<<<<<<< HEAD
-	return writeConfigs(downloadedConfigs, opts.downloadOptionsShared, err, fs)
-=======
-	return writeConfigs(downloadedConfigs, opts, fs)
->>>>>>> 1c8146b6
+	return writeConfigs(downloadedConfigs, opts.downloadOptionsShared, fs)
 }
 
 func downloadEntities(opts downloadEntitiesOptions) (project.ConfigsPerType, error) {
