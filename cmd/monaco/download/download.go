// @license
// Copyright 2021 Dynatrace LLC
// Licensed under the Apache License, Version 2.0 (the "License");
// you may not use this file except in compliance with the License.
// You may obtain a copy of the License at
//
// http://www.apache.org/licenses/LICENSE-2.0
//
// Unless required by applicable law or agreed to in writing, software
// distributed under the License is distributed on an "AS IS" BASIS,
// WITHOUT WARRANTIES OR CONDITIONS OF ANY KIND, either express or implied.
// See the License for the specific language governing permissions and
// limitations under the License.

package download

import (
	"fmt"
	"net/http"
	"net/url"
	"path"

	"github.com/dynatrace/dynatrace-configuration-as-code/internal/errutils"
	"github.com/dynatrace/dynatrace-configuration-as-code/internal/log"
	"github.com/dynatrace/dynatrace-configuration-as-code/pkg/client"

	"github.com/dynatrace/dynatrace-configuration-as-code/pkg/download"
	project "github.com/dynatrace/dynatrace-configuration-as-code/pkg/project/v2"
	"github.com/dynatrace/dynatrace-configuration-as-code/pkg/project/v2/topologysort"
	"github.com/spf13/afero"
)

//go:generate mockgen -source=download.go -destination=download_mock.go -package=download -write_package_comment=false Command

// Command is used to test the CLi commands properly without executing the actual monaco download.
//
// The actual implementations are in the [DefaultCommand] struct.
type Command interface {
	DownloadConfigsBasedOnManifest(fs afero.Fs, cmdOptions manifestDownloadOptions) error
	DownloadConfigs(fs afero.Fs, cmdOptions directDownloadOptions) error
	DownloadEntitiesBasedOnManifest(fs afero.Fs, cmdOptions entitiesManifestDownloadOptions) error
	DownloadEntities(fs afero.Fs, cmdOptions entitiesDirectDownloadOptions) error
}

// DefaultCommand is used to implement the [Command] interface.
type DefaultCommand struct{}

// make sure DefaultCommand implements the Command interface
var (
	_ Command = (*DefaultCommand)(nil)
)

type downloadCommandOptionsShared struct {
	projectName    string
	outputFolder   string
	forceOverwrite bool
}

<<<<<<< HEAD
type DynatraceClientProvider func(string, string, ...func(*client.DynatraceClient)) (*client.DynatraceClient, error)
=======
type DynatraceClientProvider func(*http.Client, string, ...func(*client.DynatraceClient)) (*client.DynatraceClient, error)
>>>>>>> a739e994

type downloadOptionsShared struct {
	environmentUrl          string
	token                   string
	tokenEnvVarName         string
	outputFolder            string
	projectName             string
	forceOverwriteManifest  bool
	clientProvider          DynatraceClientProvider
	concurrentDownloadLimit int
}

func (c downloadOptionsShared) getDynatraceClient() (client.Client, error) {
	return c.clientProvider(client.NewTokenAuthClient(c.token), c.environmentUrl, client.WithAutoServerVersion())
}

func writeConfigs(downloadedConfigs project.ConfigsPerType, opts downloadOptionsShared, fs afero.Fs) error {
	proj := download.CreateProjectData(downloadedConfigs, opts.projectName)

	downloadWriterContext := download.WriterContext{
		ProjectToWrite:         proj,
		TokenEnvVarName:        opts.tokenEnvVarName,
		EnvironmentUrl:         opts.environmentUrl,
		OutputFolder:           opts.outputFolder,
		ForceOverwriteManifest: opts.forceOverwriteManifest,
	}
	err := download.WriteToDisk(fs, downloadWriterContext)
	if err != nil {
		return err
	}

	log.Info("Searching for circular dependencies")
	if depErr := reportForCircularDependencies(proj); depErr != nil {
		log.Warn("Download finished with problems: %s", depErr)
	} else {
		log.Info("No circular dependencies found")
	}

	log.Info("Finished download")
	return nil
}

func reportForCircularDependencies(p project.Project) error {
	_, errs := topologysort.GetSortedConfigsForEnvironments([]project.Project{p}, []string{p.Id})
	if len(errs) != 0 {
		errutils.PrintWarnings(errs)
		return fmt.Errorf("there are circular dependencies between %d configurations that need to be resolved manually", len(errs))
	}
	return nil
}

func sumConfigs(configs project.ConfigsPerType) int {
	sum := 0

	for _, v := range configs {
		sum += len(v)
	}

	return sum
}

// validateParameters checks that all necessary variables have been set.
func validateParameters(envVarName, environmentUrl, projectName, token string) []error {
	errors := make([]error, 0)

	if envVarName == "" {
		errors = append(errors, fmt.Errorf("token not specified"))
	} else if token == "" {
		errors = append(errors, fmt.Errorf("the content of token '%v' is not set", envVarName))
	}

	if environmentUrl == "" {
		errors = append(errors, fmt.Errorf("url not specified"))
	}

	if _, err := url.Parse(environmentUrl); err != nil {
		errors = append(errors, fmt.Errorf("url is invalid: %w", err))
	}

	if projectName == "" {
		errors = append(errors, fmt.Errorf("project not specified"))
	}

	return errors
}

func preDownloadValidations(fs afero.Fs, opts downloadOptionsShared) error {

	errs := validateOutputFolder(fs, opts.outputFolder, opts.projectName)
	if len(errs) > 0 {
		return util.PrintAndFormatErrors(errs, "output folder is invalid")
	}

	return nil
}

func validateOutputFolder(fs afero.Fs, outputFolder, project string) []error {
	errors := make([]error, 0)

	errors = append(errors, validateFolder(fs, outputFolder)...)
	if len(errors) > 0 {
		return errors
	}
	errors = append(errors, validateFolder(fs, path.Join(outputFolder, project))...)
	return errors

}

<<<<<<< HEAD
=======
func PrintAndFormatErrors(errors []error, message string, a ...any) error {
	errutils.PrintErrors(errors)
	return fmt.Errorf(message, a...)
}

>>>>>>> a739e994
func validateFolder(fs afero.Fs, path string) []error {
	errors := make([]error, 0)
	exists, err := afero.Exists(fs, path)
	if err != nil {
		errors = append(errors, fmt.Errorf("failed to check if output folder '%s' exists: %w", path, err))
	}
	if exists {
		isDir, err := afero.IsDir(fs, path)
		if err != nil {
			errors = append(errors, fmt.Errorf("failed to check if output folder '%s' is a folder: %w", path, err))
		}
		if !isDir {
			errors = append(errors, fmt.Errorf("unable to write to '%s': file exists and is not a directory", path))
		}
	}

	return errors
}<|MERGE_RESOLUTION|>--- conflicted
+++ resolved
@@ -56,11 +56,7 @@
 	forceOverwrite bool
 }
 
-<<<<<<< HEAD
-type DynatraceClientProvider func(string, string, ...func(*client.DynatraceClient)) (*client.DynatraceClient, error)
-=======
 type DynatraceClientProvider func(*http.Client, string, ...func(*client.DynatraceClient)) (*client.DynatraceClient, error)
->>>>>>> a739e994
 
 type downloadOptionsShared struct {
 	environmentUrl          string
@@ -151,7 +147,7 @@
 
 	errs := validateOutputFolder(fs, opts.outputFolder, opts.projectName)
 	if len(errs) > 0 {
-		return util.PrintAndFormatErrors(errs, "output folder is invalid")
+		return errutils.PrintAndFormatErrors(errs, "output folder is invalid")
 	}
 
 	return nil
@@ -169,14 +165,6 @@
 
 }
 
-<<<<<<< HEAD
-=======
-func PrintAndFormatErrors(errors []error, message string, a ...any) error {
-	errutils.PrintErrors(errors)
-	return fmt.Errorf(message, a...)
-}
-
->>>>>>> a739e994
 func validateFolder(fs afero.Fs, path string) []error {
 	errors := make([]error, 0)
 	exists, err := afero.Exists(fs, path)
