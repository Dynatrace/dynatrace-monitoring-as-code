// @license
// Copyright 2022 Dynatrace LLC
// Licensed under the Apache License, Version 2.0 (the "License");
// you may not use this file except in compliance with the License.
// You may obtain a copy of the License at
//
// http://www.apache.org/licenses/LICENSE-2.0
//
// Unless required by applicable law or agreed to in writing, software
// distributed under the License is distributed on an "AS IS" BASIS,
// WITHOUT WARRANTIES OR CONDITIONS OF ANY KIND, either express or implied.
// See the License for the specific language governing permissions and
// limitations under the License.

package client

import (
	"github.com/dynatrace/dynatrace-configuration-as-code/internal/concurrency"
	"github.com/dynatrace/dynatrace-configuration-as-code/pkg/api"
)

type limitingClient struct {
	client  Client
	limiter *concurrency.Limiter
}

var _ Client = (*limitingClient)(nil)

// LimitClientParallelRequests utilizes the decorator pattern to limit parallel requests to the dynatrace API
func LimitClientParallelRequests(client Client, maxParallelRequests int) Client {
	return &limitingClient{
		client,
		concurrency.NewLimiter(maxParallelRequests),
	}
}

func (l limitingClient) ListConfigs(a api.API) (values []Value, err error) {
	l.limiter.ExecuteBlocking(func() {
		values, err = l.client.ListConfigs(a)
	})

	return
}

func (l limitingClient) ReadConfigById(a api.API, id string) (json []byte, err error) {
	l.limiter.ExecuteBlocking(func() {
		json, err = l.client.ReadConfigById(a, id)
	})

	return
}

func (l limitingClient) UpsertConfigByName(a api.API, name string, payload []byte) (entity DynatraceEntity, err error) {
	l.limiter.ExecuteBlocking(func() {
		entity, err = l.client.UpsertConfigByName(a, name, payload)
	})

	return
}

func (l limitingClient) UpsertConfigByNonUniqueNameAndId(a api.API, entityId string, name string, payload []byte) (entity DynatraceEntity, err error) {
	l.limiter.ExecuteBlocking(func() {
		entity, err = l.client.UpsertConfigByNonUniqueNameAndId(a, entityId, name, payload)
	})

	return
}

func (l limitingClient) DeleteConfigById(a api.API, id string) (err error) {
	l.limiter.ExecuteBlocking(func() {
		err = l.client.DeleteConfigById(a, id)
	})

	return
}

func (l limitingClient) ConfigExistsByName(a api.API, name string) (exists bool, id string, err error) {
	l.limiter.ExecuteBlocking(func() {
		exists, id, err = l.client.ConfigExistsByName(a, name)
	})

	return
}

func (l limitingClient) UpsertSettings(obj SettingsObject) (e DynatraceEntity, err error) {
	l.limiter.ExecuteBlocking(func() {
		e, err = l.client.UpsertSettings(obj)
	})

	return
}

func (l limitingClient) ListSchemas() (s SchemaList, err error) {
	l.limiter.ExecuteBlocking(func() {
		s, err = l.client.ListSchemas()
	})

	return
}

func (l limitingClient) GetSettingById(objectId string) (o *DownloadSettingsObject, err error) {
	l.limiter.ExecuteBlocking(func() {
		o, err = l.client.GetSettingById(objectId)
	})

	return
}
func (l limitingClient) ListSettings(schemaId string, opts ListSettingsOptions) (o []DownloadSettingsObject, err error) {
	l.limiter.ExecuteBlocking(func() {
		o, err = l.client.ListSettings(schemaId, opts)
	})

	return
}

func (l limitingClient) DeleteSettings(objectID string) (err error) {
	l.limiter.ExecuteBlocking(func() {
		err = l.client.DeleteSettings(objectID)
	})

	return
}

func (l limitingClient) ListEntitiesTypes() (e []EntitiesType, err error) {
<<<<<<< HEAD

=======
>>>>>>> a739e994
	l.limiter.ExecuteBlocking(func() {
		e, err = l.client.ListEntitiesTypes()
	})

	return
}

<<<<<<< HEAD
func (l limitingClient) ListEntities(entitiesType EntitiesType) (o EntitiesList, err error) {
=======
func (l limitingClient) ListEntities(entitiesType EntitiesType) (o []string, err error) {
>>>>>>> a739e994
	l.limiter.ExecuteBlocking(func() {
		o, err = l.client.ListEntities(entitiesType)
	})

	return
}<|MERGE_RESOLUTION|>--- conflicted
+++ resolved
@@ -122,10 +122,6 @@
 }
 
 func (l limitingClient) ListEntitiesTypes() (e []EntitiesType, err error) {
-<<<<<<< HEAD
-
-=======
->>>>>>> a739e994
 	l.limiter.ExecuteBlocking(func() {
 		e, err = l.client.ListEntitiesTypes()
 	})
@@ -133,11 +129,7 @@
 	return
 }
 
-<<<<<<< HEAD
 func (l limitingClient) ListEntities(entitiesType EntitiesType) (o EntitiesList, err error) {
-=======
-func (l limitingClient) ListEntities(entitiesType EntitiesType) (o []string, err error) {
->>>>>>> a739e994
 	l.limiter.ExecuteBlocking(func() {
 		o, err = l.client.ListEntities(entitiesType)
 	})
