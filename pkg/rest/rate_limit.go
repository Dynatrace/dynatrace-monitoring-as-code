--- conflicted
+++ resolved
@@ -20,8 +20,6 @@
 	"errors"
 	"fmt"
 	"net/http"
-	"os"
-	"strconv"
 	"time"
 
 	"github.com/dynatrace/dynatrace-configuration-as-code/internal/log"
@@ -64,17 +62,10 @@
 		sleepDuration, humanReadableTimestamp, err := s.getSleepDurationFromResponseHeader(response, timelineProvider)
 
 		if err != nil {
-<<<<<<< HEAD
-			log.Debug("Failed to Get rate limiting details from API response, generating wait time instead...")
-			log.Debug("Response Headers: %s", response.Headers)
-			log.Debug("Response Body: %s", response.Body)
-			sleepDuration, humanReadableTimestamp = s.generateSleepDuration(currentIteration, timelineProvider)
-=======
 			log.Debug("Failed to get rate limiting details from API response, generating wait time instead...")
 			log.Debug("Response Headers: %s", response.Headers)
 			log.Debug("Response Body: %s", response.Body)
 			sleepDuration, humanReadableTimestamp = throttle.GenerateSleepDuration(currentIteration, timelineProvider)
->>>>>>> 1c8146b6
 		}
 
 		// That's why we need plausible min/max wait time defaults:
@@ -133,61 +124,4 @@
 	}
 
 	return limit, humanReadableResetTimestamp, resetTimeInMicroseconds, nil
-<<<<<<< HEAD
-}
-
-// generateSleepDuration will generate a random sleep duration time between minWaitTime and minWaitTime * backoffMultiplier
-// generated sleep durations are used in case the API did not reply with a limit and reset time
-// and called with the current retry iteration count to implement increasing possible wait times per iteration
-func (s *simpleSleepRateLimitStrategy) generateSleepDuration(backoffMultiplier int, timelineProvider util.TimelineProvider) (sleepDuration time.Duration, humanReadableResetTimestamp string) {
-	rand.Seed(time.Now().UnixNano())
-
-	if backoffMultiplier < 1 {
-		backoffMultiplier = 1
-	}
-
-	addedWaitMillis := rand.Int63n(minWaitDuration.Nanoseconds()) //nolint:gosec
-
-	sleepDuration = minWaitDuration + time.Duration(addedWaitMillis*int64(backoffMultiplier))
-
-	humanReadableResetTimestamp = timelineProvider.Now().Add(sleepDuration).Format(time.RFC3339)
-
-	return sleepDuration, humanReadableResetTimestamp
-}
-
-func (s *simpleSleepRateLimitStrategy) applyMinMaxDefaults(sleepDuration time.Duration) time.Duration {
-
-	maxWaitTimeInNanoseconds := 1 * time.Minute
-
-	if sleepDuration.Nanoseconds() < minWaitDuration.Nanoseconds() {
-		sleepDuration = minWaitDuration
-		log.Debug("simpleSleepRateLimitStrategy: Reset sleep duration to %f seconds...", sleepDuration.Seconds())
-	}
-	if sleepDuration.Nanoseconds() > maxWaitTimeInNanoseconds.Nanoseconds() {
-		sleepDuration = maxWaitTimeInNanoseconds
-		log.Debug("simpleSleepRateLimitStrategy: Reset sleep duration to %f seconds...", sleepDuration.Seconds())
-	}
-	return sleepDuration
-}
-
-const (
-	DefaultConcurrentDownloads = 50
-	ConcurrentRequestsEnvKey   = "CONCURRENT_REQUESTS"
-)
-
-func ConcurrentRequestLimitFromEnv(printLog bool) int {
-	limit, err := strconv.Atoi(os.Getenv(ConcurrentRequestsEnvKey))
-	if err != nil || limit < 0 {
-		limit = DefaultConcurrentDownloads
-		if printLog {
-			log.Debug("Concurrent Request Limit: %d, '%s' environment variable is NOT set, using default value", limit, ConcurrentRequestsEnvKey)
-		}
-	} else {
-		if printLog {
-			log.Debug("Concurrent Request Limit: %d, from '%s' environment variable", limit, ConcurrentRequestsEnvKey)
-		}
-	}
-	return limit
-=======
->>>>>>> 1c8146b6
 }