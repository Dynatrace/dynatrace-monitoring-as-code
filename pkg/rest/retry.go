/*
 * @license
 * Copyright 2023 Dynatrace LLC
 * Licensed under the Apache License, Version 2.0 (the "License");
 * you may not use this file except in compliance with the License.
 * You may obtain a copy of the License at
 *
 * http://www.apache.org/licenses/LICENSE-2.0
 *
 * Unless required by applicable law or agreed to in writing, software
 * distributed under the License is distributed on an "AS IS" BASIS,
 * WITHOUT WARRANTIES OR CONDITIONS OF ANY KIND, either express or implied.
 * See the License for the specific language governing permissions and
 * limitations under the License.
 */

package rest

import (
	"fmt"
	"net/http"
	"time"

<<<<<<< HEAD
	"github.com/dynatrace/dynatrace-configuration-as-code/pkg/util/log"
=======
	"github.com/dynatrace/dynatrace-configuration-as-code/internal/log"
>>>>>>> 1c8146b6
)

type RetrySetting struct {
	WaitTime   time.Duration
	MaxRetries int
}

type RetrySettings struct {
	Normal   RetrySetting
	Long     RetrySetting
	VeryLong RetrySetting
}

var DefaultRetrySettings = RetrySettings{
	Normal: RetrySetting{
		WaitTime:   5 * time.Second,
		MaxRetries: 3,
	},
	Long: RetrySetting{
		WaitTime:   5 * time.Second,
		MaxRetries: 6,
	},
	VeryLong: RetrySetting{
		WaitTime:   15 * time.Second,
		MaxRetries: 5,
	},
}

// GetWithRetry will retry a GET request for a given number of times, waiting a give duration between calls
// this method can be used for API calls we know to have occasional timing issues on GET - e.g. paginated queries that are impacted by replication lag, returning unequal amounts of objects/pages per node
<<<<<<< HEAD
func GetWithRetry(c *http.Client, url string, apiToken string, settings RetrySetting) (resp Response, err error) {
	resp, err = Get(c, url, apiToken)
=======
func GetWithRetry(client *http.Client, url string, settings RetrySetting) (resp Response, err error) {
	resp, err = Get(client, url)
>>>>>>> 1c8146b6

	if err == nil && resp.IsSuccess() {
		return resp, nil
	}

	for i := 0; i < settings.MaxRetries; i++ {
		log.Warn("Retrying failed GET request %s with error (HTTP %d)", url, resp.StatusCode)
		time.Sleep(settings.WaitTime)
<<<<<<< HEAD
		resp, err = Get(c, url, apiToken)
=======
		resp, err = Get(client, url)
>>>>>>> 1c8146b6
		if err == nil && resp.IsSuccess() {
			return resp, err
		}
	}

	var retryErr error
	if err != nil {
		retryErr = fmt.Errorf("GET request %s failed after %d retries: %w", url, settings.MaxRetries, err)
	} else {
		additionalMessage := ""
		if resp.StatusCode == 403 {
			concurrentDownloadLimit := ConcurrentRequestLimitFromEnv(false)
			additionalMessage = fmt.Sprintf("\n\n    A 403 error code probably means too many requests.\n    Reduce your CONCURRENT_REQUESTS environment variable (current value: %d). \n    Then wait a few minutes and retry ", concurrentDownloadLimit)
		}
		retryErr = fmt.Errorf("GET request %s failed after %d retries: (HTTP %d)!\n    Response was: %s %s", url, settings.MaxRetries, resp.StatusCode, resp.Body, additionalMessage)
	}
	return resp, retryErr
}

// SendWithRetry will retry a SendingRequest(PUT or POST) for a given number of times, waiting a give duration between calls
func SendWithRetry(client *http.Client, restCall SendingRequest, objectName string, path string, body []byte, setting RetrySetting) (resp Response, err error) {

	for i := 0; i < setting.MaxRetries; i++ {
		log.Warn("Failed to upsert config %q. Waiting for %s before retrying...", objectName, setting.WaitTime)
		time.Sleep(setting.WaitTime)
		resp, err = restCall(client, path, body)
		if err == nil && resp.IsSuccess() {
			return resp, err
		}
	}

	var retryErr error
	if err != nil {
		retryErr = fmt.Errorf("failed to upsert config %q after %d retries: %w", objectName, setting.MaxRetries, err)
	} else {
		retryErr = fmt.Errorf("failed to upsert config %q after %d retries: (HTTP %d)!\n    Response was: %s", objectName, setting.MaxRetries, resp.StatusCode, resp.Body)
	}
	return Response{}, retryErr
}

// SendWithRetryWithInitialTry will try to send a request and later retry a SendingRequest(PUT or POST) for a given number of times, waiting a give duration between calls
func SendWithRetryWithInitialTry(client *http.Client, restCall SendingRequest, objectName string, path string, body []byte, setting RetrySetting) (resp Response, err error) {
	resp, err = restCall(client, path, body)
	if err == nil && resp.IsSuccess() {
		return resp, err
	}

	return SendWithRetry(client, restCall, objectName, path, body, setting)
}<|MERGE_RESOLUTION|>--- conflicted
+++ resolved
@@ -21,11 +21,7 @@
 	"net/http"
 	"time"
 
-<<<<<<< HEAD
-	"github.com/dynatrace/dynatrace-configuration-as-code/pkg/util/log"
-=======
 	"github.com/dynatrace/dynatrace-configuration-as-code/internal/log"
->>>>>>> 1c8146b6
 )
 
 type RetrySetting struct {
@@ -56,13 +52,8 @@
 
 // GetWithRetry will retry a GET request for a given number of times, waiting a give duration between calls
 // this method can be used for API calls we know to have occasional timing issues on GET - e.g. paginated queries that are impacted by replication lag, returning unequal amounts of objects/pages per node
-<<<<<<< HEAD
-func GetWithRetry(c *http.Client, url string, apiToken string, settings RetrySetting) (resp Response, err error) {
-	resp, err = Get(c, url, apiToken)
-=======
 func GetWithRetry(client *http.Client, url string, settings RetrySetting) (resp Response, err error) {
 	resp, err = Get(client, url)
->>>>>>> 1c8146b6
 
 	if err == nil && resp.IsSuccess() {
 		return resp, nil
@@ -71,11 +62,7 @@
 	for i := 0; i < settings.MaxRetries; i++ {
 		log.Warn("Retrying failed GET request %s with error (HTTP %d)", url, resp.StatusCode)
 		time.Sleep(settings.WaitTime)
-<<<<<<< HEAD
-		resp, err = Get(c, url, apiToken)
-=======
 		resp, err = Get(client, url)
->>>>>>> 1c8146b6
 		if err == nil && resp.IsSuccess() {
 			return resp, err
 		}
@@ -85,12 +72,7 @@
 	if err != nil {
 		retryErr = fmt.Errorf("GET request %s failed after %d retries: %w", url, settings.MaxRetries, err)
 	} else {
-		additionalMessage := ""
-		if resp.StatusCode == 403 {
-			concurrentDownloadLimit := ConcurrentRequestLimitFromEnv(false)
-			additionalMessage = fmt.Sprintf("\n\n    A 403 error code probably means too many requests.\n    Reduce your CONCURRENT_REQUESTS environment variable (current value: %d). \n    Then wait a few minutes and retry ", concurrentDownloadLimit)
-		}
-		retryErr = fmt.Errorf("GET request %s failed after %d retries: (HTTP %d)!\n    Response was: %s %s", url, settings.MaxRetries, resp.StatusCode, resp.Body, additionalMessage)
+		retryErr = fmt.Errorf("GET request %s failed after %d retries: (HTTP %d)!\n    Response was: %s", url, settings.MaxRetries, resp.StatusCode, resp.Body)
 	}
 	return resp, retryErr
 }
