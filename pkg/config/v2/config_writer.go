// @license
// Copyright 2021 Dynatrace LLC
// Licensed under the Apache License, Version 2.0 (the "License");
// you may not use this file except in compliance with the License.
// You may obtain a copy of the License at
//
// http://www.apache.org/licenses/LICENSE-2.0
//
// Unless required by applicable law or agreed to in writing, software
// distributed under the License is distributed on an "AS IS" BASIS,
// WITHOUT WARRANTIES OR CONDITIONS OF ANY KIND, either express or implied.
// See the License for the specific language governing permissions and
// limitations under the License.

package v2

import (
	"errors"
	"fmt"
	"github.com/dynatrace/dynatrace-configuration-as-code/pkg/config/v2/coordinate"
	"github.com/dynatrace/dynatrace-configuration-as-code/pkg/config/v2/parameter"
	"github.com/dynatrace/dynatrace-configuration-as-code/pkg/config/v2/parameter/value"
	"github.com/dynatrace/dynatrace-configuration-as-code/pkg/config/v2/template"
	"github.com/spf13/afero"
	"gopkg.in/yaml.v2"
	"path/filepath"
	"reflect"
)

type WriterContext struct {
	Fs              afero.Fs
	OutputFolder    string
	ProjectFolder   string
	ParametersSerde map[string]parameter.ParameterSerDe
}

type serializerContext struct {
	*WriterContext
	configFolder string
	config       coordinate.Coordinate
}

type environmentDetails struct {
	group       string
	environment string
}

type detailedSerializerContext struct {
	*serializerContext
	environmentDetails environmentDetails
}

type apiCoordinate struct {
	project string
	api     string
}

type configTemplate struct {
	// absolute path from the monaco project root to the template
	templatePath string

	// content of the template
	content string
}

func WriteConfigs(context *WriterContext, configs []Config) []error {
	definitions, templates, errs := toTopLevelDefinitions(context, configs)

	if len(errs) > 0 {
		return errs
	}

	var writeErrors []error

	for apiCoord, definition := range definitions {
		err := writeTopLevelDefinitionToDisk(context, apiCoord, definition)

		if err != nil {
			writeErrors = append(writeErrors, err)
		}
	}

	writeErrors = append(writeErrors, writeTemplates(context, templates)...)

	if len(writeErrors) > 0 {
		return writeErrors
	}

	return nil
}

func writeTemplates(context *WriterContext, templates []configTemplate) (errors []error) {
	for _, t := range templates {
		fullTemplatePath := filepath.Join(context.OutputFolder, t.templatePath)
		templateDir := filepath.Dir(fullTemplatePath)

		err := context.Fs.MkdirAll(templateDir, 0777)

		if err != nil {
			errors = append(errors, err)
			continue
		}

		err = afero.WriteFile(context.Fs, fullTemplatePath, []byte(t.content), 0664)

		if err != nil {
			errors = append(errors, err)
		}
	}

	if len(errors) > 0 {
		return errors
	}

	return nil
}

func toTopLevelDefinitions(context *WriterContext, configs []Config) (map[apiCoordinate]topLevelDefinition, []configTemplate, []error) {
	configsPerCoordinate := groupConfigs(configs)

	var errs []error
	result := map[apiCoordinate]topLevelDefinition{}

	configsPerApi := map[apiCoordinate][]topLevelConfigDefinition{}
	knownTemplates := map[string]struct{}{}
	var configTemplates []configTemplate

	for coord, confs := range configsPerCoordinate {
<<<<<<< HEAD

		sanitizedType := util.SanitizeName(coord.Type)

=======
		sanitizedType := sanitize(coord.Type)
>>>>>>> a739e994
		configContext := &serializerContext{
			WriterContext: context,
			configFolder:  filepath.Join(context.ProjectFolder, sanitizedType),
			config:        coord,
		}

		definition, templates, convertErrs := toTopLevelConfigDefinition(configContext, confs)

		if len(convertErrs) > 0 {
			errs = append(errs, convertErrs...)
			continue
		}

		apiCoord := apiCoordinate{
			project: coord.Project,
			api:     coord.Type,
		}

		configsPerApi[apiCoord] = append(configsPerApi[apiCoord], definition)

		for _, t := range templates {
			if _, found := knownTemplates[t.templatePath]; found {
				continue
			}

			configTemplates = append(configTemplates, t)
			knownTemplates[t.templatePath] = struct{}{}
		}
	}

	if len(errs) > 0 {
		return nil, nil, errs
	}

	for apiCoord, confs := range configsPerApi {
		result[apiCoord] = topLevelDefinition{
			Configs: confs,
		}
	}

	return result, configTemplates, nil
}

func writeTopLevelDefinitionToDisk(context *WriterContext, apiCoord apiCoordinate, definition topLevelDefinition) error {
	definitionYaml, err := yaml.Marshal(definition)

	if err != nil {
		return err
	}

<<<<<<< HEAD
	sanitizedAPI := util.SanitizeName(apiCoord.api)

	targetConfigFile := filepath.Join(context.OutputFolder, context.ProjectFolder, sanitizedAPI, "config.yaml")
=======
	sanitizedApi := sanitize(apiCoord.api)
	targetConfigFile := filepath.Join(context.OutputFolder, context.ProjectFolder, sanitizedApi, "config.yaml")
>>>>>>> a739e994

	err = context.Fs.MkdirAll(filepath.Dir(targetConfigFile), 0777)

	if err != nil {
		return err
	}

	err = afero.WriteFile(context.Fs, targetConfigFile, definitionYaml, 0664)

	if err != nil {
		return err
	}

	return nil
}

func toTopLevelConfigDefinition(context *serializerContext, configs []Config) (topLevelConfigDefinition, []configTemplate, []error) {
	configDefinitions, templates, errs := toConfigDefinitions(context, configs)

	if len(errs) > 0 {
		return topLevelConfigDefinition{}, nil, errs
	}

	groupedDefinitionsByGroup := groupByGroups(configDefinitions)

	var groupOverrides []extendedConfigDefinition
	var environmentOverrides []extendedConfigDefinition

	for group, definitions := range groupedDefinitionsByGroup {
		base, reduced := extractCommonBase(definitions)

		if base != nil {
			groupOverrides = append(groupOverrides, extendedConfigDefinition{
				configDefinition: *base,
				group:            group,
			})
		}

		environmentOverrides = append(environmentOverrides, reduced...)
	}

	baseConfig, reducedGroupOverrides := extractCommonBase(groupOverrides)

	var config configDefinition
	var groupOverrideConfigs []groupOverride
	var environmentOverrideConfigs []environmentOverride

	if baseConfig != nil {
		config = *baseConfig
	}

	for _, conf := range reducedGroupOverrides {
		groupOverrideConfigs = append(groupOverrideConfigs, groupOverride{
			Group:    conf.group,
			Override: conf.configDefinition,
		})
	}

	for _, conf := range environmentOverrides {
		environmentOverrideConfigs = append(environmentOverrideConfigs, environmentOverride{
			Environment: conf.environment,
			Override:    conf.configDefinition,
		})
	}

	// We need to extract the configType from the original configs.
	// Since they all should have the same configType (they have all the same coordinate), we can take any one.
	ct, err := extractConfigType(context, configs[0])
	if err != nil {
		return topLevelConfigDefinition{}, nil, []error{fmt.Errorf("failed to extract config type: %w", err)}
	}

	return topLevelConfigDefinition{
		Id:                   context.config.ConfigId,
		Config:               config,
		Type:                 ct,
		GroupOverrides:       groupOverrideConfigs,
		EnvironmentOverrides: environmentOverrideConfigs,
	}, templates, nil
}

func extractConfigType(context *serializerContext, config Config) (typeDefinition, error) {
	if config.Type.IsSettings() {
		return getConfigTypeSettings(config, context)
	} else if config.Type.IsEntities() {
		return getConfigTypeEntities(config)
	} else {
		return getConfigTypeApi(config)
	}

}

func getConfigTypeSettings(config Config, context *serializerContext) (typeDefinition, error) {
	scopeParam, found := config.Parameters[ScopeParameter]
	if !found {
		return typeDefinition{}, fmt.Errorf("scope parameter not found. This is likely a bug")
	}

	serializedScope, err := toParameterDefinition(&detailedSerializerContext{
		serializerContext: context,
	}, ScopeParameter, scopeParam)
	if err != nil {
		return typeDefinition{}, fmt.Errorf("failed to serialize scope-parameter: %w", err)
	}

	return typeDefinition{
		Settings: settingsDefinition{
			Schema:        config.Type.SchemaId,
			SchemaVersion: config.Type.SchemaVersion,
			Scope:         serializedScope,
		},
	}, nil
}

func getConfigTypeEntities(config Config) (typeDefinition, error) {
	return typeDefinition{
		Entities: entitiesDefinition{
			EntitiesType: config.Type.EntitiesType,
			From:         config.Type.From,
			To:           config.Type.To,
		},
	}, nil
}

func getConfigTypeApi(config Config) (typeDefinition, error) {
	return typeDefinition{
		Api: config.Coordinate.Type,
	}, nil
}

func groupByGroups(configs []extendedConfigDefinition) map[string][]extendedConfigDefinition {

	result := make(map[string][]extendedConfigDefinition)

	for _, c := range configs {
		result[c.group] = append(result[c.group], c)
	}

	return result
}

func extractCommonBase(configs []extendedConfigDefinition) (*configDefinition, []extendedConfigDefinition) {
	switch len(configs) {
	case 0:
		return nil, nil
	case 1:
		return &configs[0].configDefinition, nil
	}

	checkResult := testForSameProperties(configs)
	sharedParam := extractSharedParameters(configs)

	// TODO refactor this monstrosity
	if len(sharedParam) == 0 && (!checkResult.foundName || !checkResult.shareName) &&
		(!checkResult.foundTemplate || !checkResult.shareTemplate) &&
		(!checkResult.foundSkip || !checkResult.shareSkip) {
		return nil, configs
	}

	configDefinitionResult := createCommonConfigDefinition(checkResult, sharedParam)
	var definitions []extendedConfigDefinition

	for _, conf := range configs {
		reducedConf := createConfigDefinitionWithoutSharedValues(conf, checkResult, sharedParam)

		if reducedConf != nil {
			definitions = append(definitions, extendedConfigDefinition{
				configDefinition: *reducedConf,
				group:            conf.group,
				environment:      conf.environment,
			})
		}
	}

	return configDefinitionResult, definitions
}

func createConfigDefinitionWithoutSharedValues(toReduce extendedConfigDefinition, checkResult propertyCheckResult,
	sharedParameters map[string]configParameter) *configDefinition {
	allParametersShared := true
	reducedParameters := make(map[string]configParameter)

	for k, v := range toReduce.Parameters {
		if _, found := sharedParameters[k]; !found {
			allParametersShared = false
			reducedParameters[k] = v
		}
	}

	if allParametersShared && checkResult.shareName &&
		checkResult.shareSkip && checkResult.shareTemplate {
		return nil
	}

	result := &configDefinition{
		Parameters: reducedParameters,
	}

	if !checkResult.shareName {
		result.Name = toReduce.Name
	}

	if !checkResult.shareTemplate {
		result.Template = toReduce.Template
	}

	if !checkResult.shareSkip {
		result.Skip = toReduce.Skip
	}

	return result
}

func createCommonConfigDefinition(checkResult propertyCheckResult, sharedParameters map[string]configParameter) *configDefinition {
	result := &configDefinition{}

	if checkResult.foundName || checkResult.shareName {
		result.Name = checkResult.name
	}

	if checkResult.foundTemplate || checkResult.shareTemplate {
		result.Template = checkResult.template
	}

	if checkResult.foundSkip || checkResult.shareSkip {
		result.Skip = checkResult.skip
	}

	if len(sharedParameters) > 0 {
		result.Parameters = sharedParameters
	}

	return result
}

func extractSharedParameters(configs []extendedConfigDefinition) map[string]configParameter {
	result := make(map[string]configParameter)
	startParams := configs[0].Parameters

	for name, val := range startParams {
		if isSharedParameter(configs[1:], name, val) {
			result[name] = val
		}
	}
	return result
}

func isSharedParameter(configs []extendedConfigDefinition, name string, val configParameter) bool {
	for _, conf := range configs {
		paramVal := conf.Parameters[name]

		if !reflect.DeepEqual(val, paramVal) {
			return false
		}
	}
	return true
}

type propertyCheckResult struct {
	shareName bool
	foundName bool
	name      configParameter

	shareTemplate bool
	foundTemplate bool
	template      string

	shareSkip bool
	foundSkip bool
	skip      interface{}
}

func testForSameProperties(configs []extendedConfigDefinition) propertyCheckResult {
	name := configs[0].Name
	templ := configs[0].Template
	skip := configs[0].Skip

	var (
		sameName,
		sameTemplate,
		sameSkip = true, true, true
	)

	for _, c := range configs {
		sameName = sameName && reflect.DeepEqual(name, c.Name)
		sameTemplate = sameTemplate && templ == c.Template
		sameSkip = sameSkip && (reflect.DeepEqual(skip, c.Skip) ||
			(skip == nil && c.Skip == false) ||
			(skip == false && c.Skip == nil))
	}

	if !sameName {
		name = nil
	}

	if !sameTemplate {
		templ = ""
	}

	if !sameSkip {
		skip = nil
	}

	return propertyCheckResult{
		shareName: sameName,
		foundName: name != nil || !sameName,
		name:      name,

		shareTemplate: sameTemplate,
		foundTemplate: templ != "" || !sameTemplate,
		template:      templ,

		shareSkip: sameSkip,
		foundSkip: skip != nil || !sameSkip,
		skip:      skip,
	}
}

type extendedConfigDefinition struct {
	configDefinition
	group       string
	environment string
}

func toConfigDefinitions(context *serializerContext, configs []Config) ([]extendedConfigDefinition, []configTemplate, []error) {
	var errs []error
	result := make([]extendedConfigDefinition, 0, len(configs))

	var templates []configTemplate

	for _, c := range configs {
		definition, templ, convertErrs := toConfigDefinition(context, c)

		if len(convertErrs) > 0 {
			errs = append(errs, convertErrs...)
			continue
		}

		templates = append(templates, templ)

		result = append(result, extendedConfigDefinition{
			configDefinition: definition,
			group:            c.Group,
			environment:      c.Environment,
		})
	}

	if len(errs) > 0 {
		return nil, nil, errs
	}

	return result, templates, nil
}

func toConfigDefinition(context *serializerContext, config Config) (configDefinition, configTemplate, []error) {
	var errs []error
	detailedContext := detailedSerializerContext{
		serializerContext: context,
		environmentDetails: environmentDetails{
			group:       config.Group,
			environment: config.Environment,
		},
	}
	nameParam, err := parseNameParameter(&detailedContext, config)
	if err != nil {
		errs = append(errs, err)
	}

	skipParam, err := parseSkipParameter(&detailedContext, config)
	if err != nil {
		errs = append(errs, err)
	}

	params, convertErrs := convertParameters(&detailedContext, config.Parameters)

	errs = append(errs, convertErrs...)

	configTemplatePath, templ, err := extractTemplate(&detailedContext, config)

	if err != nil {
		errs = append(errs, err)
	}

	if len(errs) > 0 {
		return configDefinition{}, configTemplate{}, errs
	}

	return configDefinition{
		Name:           nameParam,
		Parameters:     params,
		Template:       configTemplatePath,
		Skip:           skipParam,
		OriginObjectId: config.OriginObjectId,
	}, templ, nil
}

func parseSkipParameter(d *detailedSerializerContext, config Config) (configParameter, error) {
	if config.SkipForConversion == nil {
		return config.Skip, nil
	}

	skipDefinition, err := toParameterDefinition(d, SkipParameter, config.SkipForConversion)
	if err != nil {
		return nil, fmt.Errorf("failed to serialize skip parameter: %w", err)
	}
	return skipDefinition, nil
}

func extractTemplate(context *detailedSerializerContext, config Config) (string, configTemplate, error) {
	switch templ := config.Template.(type) {
	case template.FileBasedTemplate:
		path, err := filepath.Rel(context.configFolder, filepath.Clean(templ.FilePath()))

		if err != nil {
			return "", configTemplate{}, err
		}

		return path, configTemplate{
			templatePath: templ.FilePath(),
			content:      templ.Content(),
		}, nil
	case template.Template:
		sanitizedName := sanitize(templ.Id()) + ".json"

		return sanitizedName, configTemplate{
			templatePath: filepath.Join(context.configFolder, sanitizedName),
			content:      templ.Content(),
		}, nil
	}

	// this should never happen
	return "", configTemplate{}, errors.New("unknown template type")
}

func convertParameters(context *detailedSerializerContext, parameters Parameters) (map[string]configParameter, []error) {
	var errs []error
	result := make(map[string]configParameter)

	for name, param := range parameters {
		// ignore NameParameter and ScopeParameter as it is handled in a special way
		if name == NameParameter || name == ScopeParameter {
			continue
		}

		parsed, err := toParameterDefinition(context, name, param)

		if err != nil {
			errs = append(errs, err)
			continue
		}

		result[name] = parsed
	}

	if len(errs) > 0 {
		return nil, errs
	}

	return result, nil
}

func parseNameParameter(context *detailedSerializerContext, config Config) (configParameter, error) {
	nameParam, found := config.Parameters[NameParameter]

	if !found {
		return nil, fmt.Errorf("%s: `name` parameter missing",
			config.Coordinate)
	}

	return toParameterDefinition(context, NameParameter, nameParam)
}

func toParameterDefinition(context *detailedSerializerContext, parameterName string,
	param parameter.Parameter) (configParameter, error) {

	if isValueParameter(param) {
		return toValueShorthandDefinition(context, parameterName, param)
	}

	serde, found := context.ParametersSerde[param.GetType()]

	if !found {
		return nil, fmt.Errorf("%s:%s: no serde found for type `%s`",
			context.config, parameterName, param.GetType())
	}

	result, err := serde.Serializer(newParameterSerializerContext(context, parameterName, param))

	if err != nil {
		return nil, err
	}

	result["type"] = param.GetType()

	return result, nil
}

func isValueParameter(param parameter.Parameter) bool {
	return param.GetType() == value.ValueParameterType
}

func toValueShorthandDefinition(context *detailedSerializerContext, parameterName string,
	param parameter.Parameter) (configParameter, error) {
	if param.GetType() == value.ValueParameterType {
		valueParam, ok := param.(*value.ValueParameter)

		if !ok {
			return nil, fmt.Errorf("%s:%s: parameter of type `%s` is no value param", context.config, parameterName, param.GetType())
		}

		switch valueParam.Value.(type) {
		// map/array values need special handling to not collide with other parameters
		case map[string]interface{}, []interface{}:
			result, err := context.ParametersSerde[param.GetType()].Serializer(newParameterSerializerContext(context, parameterName, param))

			if err != nil {
				return nil, err
			}

			result["type"] = valueParam.GetType()

			return result, nil
		default:
			return valueParam.Value, nil
		}
	}

	return nil, fmt.Errorf("%s:%s: unknown special type `%s`", context.config, parameterName, param.GetType())
}

func groupConfigs(configs []Config) map[coordinate.Coordinate][]Config {
	result := make(map[coordinate.Coordinate][]Config)

	for _, c := range configs {
		result[c.Coordinate] = append(result[c.Coordinate], c)
	}

	return result
}

func newParameterSerializerContext(context *detailedSerializerContext, name string,
	param parameter.Parameter) parameter.ParameterWriterContext {
	return parameter.ParameterWriterContext{
		Coordinate:    context.config,
		Group:         context.environmentDetails.group,
		Environment:   context.environmentDetails.environment,
		ParameterName: name,
		Parameter:     param,
	}
}<|MERGE_RESOLUTION|>--- conflicted
+++ resolved
@@ -17,14 +17,15 @@
 import (
 	"errors"
 	"fmt"
+	"path/filepath"
+	"reflect"
+
 	"github.com/dynatrace/dynatrace-configuration-as-code/pkg/config/v2/coordinate"
 	"github.com/dynatrace/dynatrace-configuration-as-code/pkg/config/v2/parameter"
 	"github.com/dynatrace/dynatrace-configuration-as-code/pkg/config/v2/parameter/value"
 	"github.com/dynatrace/dynatrace-configuration-as-code/pkg/config/v2/template"
 	"github.com/spf13/afero"
 	"gopkg.in/yaml.v2"
-	"path/filepath"
-	"reflect"
 )
 
 type WriterContext struct {
@@ -126,13 +127,7 @@
 	var configTemplates []configTemplate
 
 	for coord, confs := range configsPerCoordinate {
-<<<<<<< HEAD
-
-		sanitizedType := util.SanitizeName(coord.Type)
-
-=======
-		sanitizedType := sanitize(coord.Type)
->>>>>>> a739e994
+		sanitizedType := Sanitize(coord.Type)
 		configContext := &serializerContext{
 			WriterContext: context,
 			configFolder:  filepath.Join(context.ProjectFolder, sanitizedType),
@@ -183,14 +178,8 @@
 		return err
 	}
 
-<<<<<<< HEAD
-	sanitizedAPI := util.SanitizeName(apiCoord.api)
-
-	targetConfigFile := filepath.Join(context.OutputFolder, context.ProjectFolder, sanitizedAPI, "config.yaml")
-=======
-	sanitizedApi := sanitize(apiCoord.api)
+	sanitizedApi := Sanitize(apiCoord.api)
 	targetConfigFile := filepath.Join(context.OutputFolder, context.ProjectFolder, sanitizedApi, "config.yaml")
->>>>>>> a739e994
 
 	err = context.Fs.MkdirAll(filepath.Dir(targetConfigFile), 0777)
 
@@ -613,7 +602,7 @@
 			content:      templ.Content(),
 		}, nil
 	case template.Template:
-		sanitizedName := sanitize(templ.Id()) + ".json"
+		sanitizedName := Sanitize(templ.Id()) + ".json"
 
 		return sanitizedName, configTemplate{
 			templatePath: filepath.Join(context.configFolder, sanitizedName),
