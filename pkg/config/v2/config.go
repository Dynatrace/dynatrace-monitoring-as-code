--- conflicted
+++ resolved
@@ -75,19 +75,14 @@
 	Api string
 }
 
-<<<<<<< HEAD
-	// EntitiesType holds the type of the entity
-	EntitiesType string
-	From         string
-	To           string
-=======
 func (ClassicApiType) ID() TypeId {
 	return ClassicApiTypeId
->>>>>>> e3a0036d
 }
 
 type EntityType struct {
 	EntitiesType string
+	From         string
+	To           string
 }
 
 func (EntityType) ID() TypeId {
